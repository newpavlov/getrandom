--- conflicted
+++ resolved
@@ -17,25 +17,20 @@
 use std::os::unix::io::{AsRawFd, FromRawFd};
 use std::{io, mem};
 
-<<<<<<< HEAD
 // replace with AtomicU8 on stabilization and MSRV bump
 static RNG_STATE: AtomicUsize = AtomicUsize::new(0);
 // replace with AtomicI32 on stabilization and MSRV bump
 static RNG_FD: AtomicIsize = AtomicIsize::new(-1);
-=======
-// This flag tells getrandom() to return EAGAIN instead of blocking.
-const GRND_NONBLOCK: libc::c_uint = 0x0001;
-static RNG_INIT: AtomicBool = AtomicBool::new(false);
->>>>>>> db27e97d
 
 const STATE_INIT_ONGOING: usize = 1 << 0;
 const STATE_USE_SYSCALL: usize = 1 << 1;
 const STATE_USE_FD: usize = 1 << 2;
+const GRND_NONBLOCK: libc::c_uint = 0x0001;
 
 pub fn getrandom_inner(dest: &mut [u8]) -> Result<(), Error> {
     let state = RNG_STATE.load(Ordering::Acquire);
     if state & STATE_USE_SYSCALL != 0 {
-        use_syscall(dest)
+        use_syscall(dest, true)
     } else if state & STATE_USE_FD != 0 {
         use_fd(dest)
     } else {
@@ -47,36 +42,25 @@
     loop {
         let state = RNG_STATE.fetch_or(STATE_INIT_ONGOING, Ordering::AcqRel);
 
-<<<<<<< HEAD
         if state & STATE_INIT_ONGOING != 0 {
             std::thread::yield_now();
             continue;
         }
         return if state & STATE_USE_SYSCALL != 0 {
-            use_syscall(dest)
+            use_syscall(dest, true)
         } else if state & STATE_USE_FD != 0 {
             use_fd(dest)
         } else {
             init(dest)
         };
-=======
-fn syscall_getrandom(dest: &mut [u8], block: bool) -> Result<(), io::Error> {
-    let flags = if block { 0 } else { GRND_NONBLOCK };
-    let ret = unsafe {
-        libc::syscall(libc::SYS_getrandom, dest.as_mut_ptr(), dest.len(), flags)
-    };
-    if ret < 0 || (ret as usize) != dest.len() {
-        error!("Linux getrandom syscall failed with return value {}", ret);
-        return Err(io::Error::last_os_error());
->>>>>>> db27e97d
     }
 }
 
 fn init(dest: &mut [u8]) -> Result<(), Error> {
-    match use_syscall(&mut []) {
+    match use_syscall(&mut [], false) {
         Ok(()) => {
             RNG_STATE.store(STATE_USE_SYSCALL, Ordering::Release);
-            use_syscall(dest)
+            use_syscall(dest, true)
         },
         Err(err) if err.code().get() as i32 == libc::ENOSYS => {
             match init_fd() {
@@ -89,23 +73,10 @@
                     RNG_STATE.store(0, Ordering::Release);
                     Err(err.into())
                 }
-<<<<<<< HEAD
             }
         },
         Err(err) => Err(err),
     }
-=======
-                RngSource::Device(File::open("/dev/urandom")?)
-            };
-            Ok(s)
-        }, |f| {
-            match f {
-                RngSource::GetRandom => syscall_getrandom(dest, true),
-                RngSource::Device(f) => f.read_exact(dest),
-            }.map_err(From::from)
-        })
-    })
->>>>>>> db27e97d
 }
 
 fn init_fd() -> io::Result<i32> {
@@ -117,26 +88,16 @@
     Ok(fd)
 }
 
-<<<<<<< HEAD
-fn use_syscall(dest: &mut [u8]) -> Result<(), Error> {
+fn use_syscall(dest: &mut [u8], block: bool) -> Result<(), Error> {
+    let flags = if block { 0 } else { GRND_NONBLOCK };
     let ret = unsafe {
-        libc::syscall(libc::SYS_getrandom, dest.as_mut_ptr(), dest.len(), 0)
+        libc::syscall(libc::SYS_getrandom, dest.as_mut_ptr(), dest.len(), flags)
     };
     if ret < 0 || (ret as usize) != dest.len() {
         return Err(io::Error::last_os_error().into());
     }
     Ok(())
 }
-=======
-    CHECKER.call_once(|| {
-        let mut buf: [u8; 0] = [];
-        let available = match syscall_getrandom(&mut buf, false) {
-            Ok(()) => true,
-            Err(err) => err.raw_os_error() != Some(libc::ENOSYS),
-        };
-        AVAILABLE.store(available, Ordering::Relaxed);
-    });
->>>>>>> db27e97d
 
 fn use_fd(dest: &mut [u8]) -> Result<(), Error> {
     unsafe {
